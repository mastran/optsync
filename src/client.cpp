/**
 * Copyright 2018 VMware
 *
 * Licensed under the Apache License, Version 2.0 (the "License");
 * you may not use this file except in compliance with the License.
 * You may obtain a copy of the License at
 *
 *     http://www.apache.org/licenses/LICENSE-2.0
 *
 * Unless required by applicable law or agreed to in writing, software
 * distributed under the License is distributed on an "AS IS" BASIS,
 * WITHOUT WARRANTIES OR CONDITIONS OF ANY KIND, either express or implied.
 * See the License for the specific language governing permissions and
 * limitations under the License.
 */

#include "hotstuff/client.h"

namespace hotstuff {

const opcode_t MsgReqCmd::opcode;
const opcode_t MsgRespCmd::opcode;
<<<<<<< HEAD
#ifdef SYNCHS_AUTOCLI
const opcode_t MsgDemandCmd::opcode;
#endif
=======
//#ifdef HOTSTUFF_AUTOCLI
//const opcode_t MsgDemandCmd::opcode;
//#endif
>>>>>>> e14c890f

}<|MERGE_RESOLUTION|>--- conflicted
+++ resolved
@@ -20,14 +20,9 @@
 
 const opcode_t MsgReqCmd::opcode;
 const opcode_t MsgRespCmd::opcode;
-<<<<<<< HEAD
-#ifdef SYNCHS_AUTOCLI
-const opcode_t MsgDemandCmd::opcode;
-#endif
-=======
-//#ifdef HOTSTUFF_AUTOCLI
+
+//#ifdef SYNCHS_AUTOCLI
 //const opcode_t MsgDemandCmd::opcode;
 //#endif
->>>>>>> e14c890f
 
 }