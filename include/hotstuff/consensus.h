/**
 * Copyright 2018 VMware
 * Copyright 2018 Ted Yin
 *
 * Licensed under the Apache License, Version 2.0 (the "License");
 * you may not use this file except in compliance with the License.
 * You may obtain a copy of the License at
 *
 *     http://www.apache.org/licenses/LICENSE-2.0
 *
 * Unless required by applicable law or agreed to in writing, software
 * distributed under the License is distributed on an "AS IS" BASIS,
 * WITHOUT WARRANTIES OR CONDITIONS OF ANY KIND, either express or implied.
 * See the License for the specific language governing permissions and
 * limitations under the License.
 */

#ifndef _HOTSTUFF_CONSENSUS_H
#define _HOTSTUFF_CONSENSUS_H

#include <cassert>
#include <set>
#include <unordered_map>

#include "hotstuff/promise.hpp"
#include "hotstuff/type.h"
#include "hotstuff/entity.h"
#include "hotstuff/crypto.h"

namespace hotstuff {

struct Proposal;
struct Vote;
struct Status;
struct Blame;
struct BlameNotify;
struct Finality;
struct Notify;




/** Abstraction for HotStuff protocol state machine (without network implementation). */
class HotStuffCore {
    block_t b0;                                  /** the genesis block */
    /* === state variables === */
    /** block containing the QC for the highest block having one */
    std::pair<block_t, quorum_cert_bt> hqc;   /**< highest QC */
    std::pair<block_t, quorum_cert_bt> hqc_ancestor;   /**< highest responsive ancestor */
    block_t b_exec;                            /**< last executed block */
    uint32_t vheight;          /**< height of the block last voted for */
    uint32_t nheight;          /**< height of the block last notified for */
    uint32_t view;             /**< the current view number */
    /* Q: does the proposer retry the same block in a new view? */
    /* === only valid for the current view === */
    bool progress; /**< whether heard a proposal in the current view: this->view */
    bool view_trans; /**< whether the replica is in-between the views */
    std::unordered_map<uint32_t, std::unordered_set<block_t>> proposals;
    std::unordered_map<block_t, bool> finished_propose;
    quorum_cert_bt blame_qc;
    std::unordered_set<ReplicaID> blamed;

    /* === auxilliary variables === */
    privkey_bt priv_key;            /**< private key for signing votes */
    std::set<block_t, BlockHeightCmp> tails;   /**< set of tail blocks */
    ReplicaConfig config;                   /**< replica configuration */
    /* === async event queues === */
    std::unordered_map<block_t, promise_t> qc_waiting;
    promise_t propose_waiting;
    promise_t receive_proposal_waiting;
    promise_t hqc_update_waiting;
    promise_t view_change_waiting;
    promise_t view_trans_waiting;
    promise_t status_waiting;
    /* == feature switches == */
    /** always vote negatively, useful for some PaceMakers */
    bool vote_disabled;

    block_t get_delivered_blk(const uint256_t &blk_hash);
    void sanity_check_delivered(const block_t &blk);
    void check_commit(const block_t &_hqc);
    bool update_hqc(const block_t &_hqc, const quorum_cert_bt &qc, const block_t &hva_blk, const quorum_cert_bt &hva_qc);
    void on_hqc_update();
    void on_qc_finish(const block_t &blk);
    void on_propose_(const Proposal &prop);
    void on_receive_proposal_(const Proposal &prop);
    void on_view_change();
    void on_view_trans();
    void on_status_complete();
    void _vote(const block_t &blk);
    void _notify(const block_t &blk, const quorum_cert_bt &qc);
    void _blame(bool equiv=false);
    void _new_view();

    protected:
    ReplicaID id;                  /**< identity of the replica itself */

    public:
    BoxObj<EntityStorage> storage;

    HotStuffCore(ReplicaID id, privkey_bt &&priv_key);
    virtual ~HotStuffCore() {
        b0->qc_ref = nullptr;
    }

    /* Inputs of the state machine triggered by external events, should called
     * by the class user, with proper invariants. */

    /** Call to initialize the protocol, should be called once before all other
     * functions. */
    void on_init(uint32_t nfaulty, double delta);

    /* TODO: better name for "delivery" ? */
    /** Call to inform the state machine that a block is ready to be handled.
     * A block is only delivered if itself is fetched, the block for the
     * contained qc is fetched and all parents are delivered. The user should
     * always ensure this invariant. The invalid blocks will be dropped by this
     * function.
     * @return true if valid */
    bool on_deliver_blk(const block_t &blk);

    /** Call upon the delivery of a proposal message.
     * The block mentioned in the message should be already delivered. */
    void on_receive_proposal(const Proposal &prop);

    /** Call upon the delivery of a vote message.
     * The block mentioned in the message should be already delivered. */
    void on_receive_vote(const Vote &vote);
    void on_receive_notify(const Notify &notify);
    void on_receive_status(const Status &status);
    void on_receive_blame(const Blame &blame);
    void on_receive_blamenotify(const BlameNotify &blame);
    void on_receive_new_view(const Status &status);
    void on_commit_timeout(const block_t &blk);
    void on_blame_timeout();
    void on_viewtrans_timeout();
    void on_status_timeout();

    void send_new_view();

    /** Call to submit new commands to be decided (executed). "Parents" must
     * contain at least one block, and the first block is the actual parent,
     * while the others are uncles/aunts */
    block_t on_propose(const std::vector<uint256_t> &cmds,
                    const std::vector<block_t> &parents,
                    bytearray_t &&extra = bytearray_t());

    /* Functions required to construct concrete instances for abstract classes.
     * */

    /* Outputs of the state machine triggering external events.  The virtual
     * functions should be implemented by the user to specify the behavior upon
     * the events. */
    protected:
    /** Called by HotStuffCore upon the decision being made for cmd. */
    virtual void do_decide(Finality &&fin) = 0;
    virtual void do_consensus(const block_t &blk) = 0;
    /** Called by HotStuffCore upon broadcasting a new proposal.
     * The user should send the proposal message to all replicas except for
     * itself. */
    virtual void do_broadcast_proposal(const Proposal &prop) = 0;
    virtual void do_broadcast_vote(const Vote &vote) = 0;
    virtual void do_broadcast_notify(const Notify &notify) = 0;
    virtual void do_broadcast_blame(const Blame &blame) = 0;
    virtual void do_broadcast_blamenotify(const BlameNotify &bn) = 0;
    virtual void do_status(const Status &status) = 0;
    virtual void do_broadcast_new_view(const Status &status)=0;

    virtual void set_commit_timer(const block_t &blk, double t_sec) = 0;
    virtual void set_blame_timer(double t_sec) = 0;
    virtual void stop_commit_timer(uint32_t height) = 0;
    virtual void stop_commit_timer_all() = 0;
    virtual void stop_blame_timer() = 0;
    virtual void reset_blame_timer(double t_sec) = 0;
    virtual void set_viewtrans_timer(double t_sec) = 0;
    virtual void stop_viewtrans_timer() = 0;

    virtual void stop_status_timer() = 0;

    /* The user plugs in the detailed instances for those
     * polymorphic data types. */
    public:
    /** Create a partial certificate that proves the vote for a block. */
    virtual part_cert_bt create_part_cert(const PrivKey &priv_key, const uint256_t &blk_hash) = 0;
    /** Create a partial certificate from its seralized form. */
    virtual part_cert_bt parse_part_cert(DataStream &s) = 0;
    /** Create a quorum certificate that proves 2f+1 votes for a block. */
    virtual quorum_cert_bt create_quorum_cert(const uint256_t &blk_hash) = 0;
    /** Create a quorum certificate from its serialized form. */
    virtual quorum_cert_bt parse_quorum_cert(DataStream &s) = 0;
    /** Create a command object from its serialized form. */
    //virtual command_t parse_cmd(DataStream &s) = 0;

    public:
    /** Add a replica to the current configuration. This should only be called
     * before running HotStuffCore protocol. */
    void add_replica(ReplicaID rid, const NetAddr &addr, pubkey_bt &&pub_key);
    /** Try to prune blocks lower than last committed height - staleness. */
    void prune(uint32_t staleness);

    /* PaceMaker can use these functions to monitor the core protocol state
     * transition */
    /** Get a promise resolved when the block gets a QC. */
    promise_t async_qc_finish(const block_t &blk);
    /** Get a promise resolved when a new block is proposed. */
    promise_t async_wait_proposal();
    /** Get a promise resolved when a new proposal is received. */
    promise_t async_wait_receive_proposal();
    /** Get a promise resolved when hqc is updated. */
    promise_t async_hqc_update();
    /** Get a promise resolved after a view change. */
    promise_t async_wait_view_change();
    /** Get a promise resolved before a view change. */
    promise_t async_wait_view_trans();

    promise_t async_wait_status_complete();

    /* Other useful functions */
    const block_t &get_genesis() { return b0; }
    const block_t &get_hqc() { return hqc.first; }
    const ReplicaConfig &get_config() { return config; }
    ReplicaID get_id() const { return id; }
    const std::set<block_t, BlockHeightCmp> get_tails() const { return tails; }
    uint32_t get_view() const { return view; }
    operator std::string () const;
    void set_vote_disabled(bool f) { vote_disabled = f; }
    virtual void set_status_timer(double t_sec) = 0;
};


enum ProofType {
    VOTE = 0x00,
    BLAME = 0x01
};


/** Abstraction for proposal messages. */
struct Proposal: public Serializable {
    ReplicaID proposer;
    /** block being proposed */
    block_t blk;
    /** handle of the core object to allow polymorphism. The user should use
     * a pointer to the object of the class derived from HotStuffCore */
    HotStuffCore *hsc;

    Proposal(): blk(nullptr), hsc(nullptr) {}
    Proposal(ReplicaID proposer,
            const block_t &blk,
            HotStuffCore *hsc):
        proposer(proposer),
        blk(blk), hsc(hsc) {}

    Proposal(const Proposal &other):
        proposer(other.proposer),
        blk(other.blk),
        hsc(other.hsc) {}

    void serialize(DataStream &s) const override {
        s << proposer
          << *blk;
    }

<<<<<<< HEAD
    inline void unserialize(DataStream &s) override;
=======
    inline void unserialize(DataStream &s) override {
        assert(hsc != nullptr);
        s >> proposer;
        Block _blk;
        _blk.unserialize(s, hsc);
        blk = hsc->storage->add_blk(std::move(_blk), hsc->get_config());
    }
>>>>>>> e14c890f

    operator std::string () const {
        DataStream s;
        s << "<proposal "
          << "rid=" << std::to_string(proposer) << " "
          << "blk=" << get_hex10(blk->get_hash()) << ">";
        return std::move(s);
    }
};

/** Abstraction for vote messages. */
struct Vote: public Serializable {
    ReplicaID voter;
    /** block being voted */
    uint256_t blk_hash;
    /** proof of validity for the vote */
    part_cert_bt cert;
    
    /** handle of the core object to allow polymorphism */
    HotStuffCore *hsc;

    Vote(): cert(nullptr), hsc(nullptr) {}
    Vote(ReplicaID voter,
        const uint256_t &blk_hash,
        part_cert_bt &&cert,
        HotStuffCore *hsc):
        voter(voter),
        blk_hash(blk_hash),
        cert(std::move(cert)), hsc(hsc) {}

    Vote(const Vote &other):
        voter(other.voter),
        blk_hash(other.blk_hash),
        cert(other.cert ? other.cert->clone() : nullptr),
        hsc(other.hsc) {}

    Vote(Vote &&other) = default;
    
    void serialize(DataStream &s) const override {
        s << voter << blk_hash << *cert;
    }

    void unserialize(DataStream &s) override {
        assert(hsc != nullptr);
        s >> voter >> blk_hash;
        cert = hsc->parse_part_cert(s);
    }

    static uint256_t proof_obj_hash(const uint256_t &blk_hash) {
        DataStream p;
        p << (uint8_t)ProofType::VOTE << blk_hash;
        return p.get_hash();
    }

    bool verify() const {
        assert(hsc != nullptr);
        return cert->verify(hsc->get_config().get_pubkey(voter)) &&
                cert->get_obj_hash() == proof_obj_hash(blk_hash);
    }

    promise_t verify(VeriPool &vpool) const {
        assert(hsc != nullptr);
        return cert->verify(hsc->get_config().get_pubkey(voter), vpool).then([this](bool result) {
            return result && cert->get_obj_hash() == proof_obj_hash(blk_hash);
        });
    }

    operator std::string () const {
        DataStream s;
        s << "<vote "
          << "rid=" << std::to_string(voter) << " "
          << "blk=" << get_hex10(blk_hash) << ">";
        return std::move(s);
    }
};


struct Notify: public Serializable {
    ReplicaID notifier;
    uint256_t blk_hash;
    quorum_cert_bt qc;

    /** handle of the core object to allow polymorphism */
    HotStuffCore *hsc;

    Notify(): qc(nullptr), hsc(nullptr) {}
    Notify(ReplicaID notifier,
           const uint256_t blk_hash,
           quorum_cert_bt &&qc,
           HotStuffCore *hsc):
            notifier(notifier),
            blk_hash(blk_hash),
            qc(std::move(qc)),
            hsc(hsc) {}

    Notify(const Notify &other):
            notifier(other.notifier),
            blk_hash(other.blk_hash),
            qc(other.qc ? other.qc->clone() : nullptr),
            hsc(other.hsc) {}

    Notify(Notify &&other) = default;

    void serialize(DataStream &s) const override {
        s << notifier << blk_hash << *qc;
    }

    void unserialize(DataStream &s) override {
        s >> notifier >> blk_hash;
        qc = hsc->parse_quorum_cert(s);
    }

    bool verify() const {
        assert(hsc != nullptr);
        return qc->verify(hsc->get_config()) &&
               qc->get_obj_hash() == Vote::proof_obj_hash(blk_hash);
    }

    promise_t verify(VeriPool &vpool) const {
        assert(hsc != nullptr);

        return qc->verify(hsc->get_config(), vpool).then([this](bool result) {
            return result && qc->get_obj_hash() == Vote::proof_obj_hash(blk_hash);
        });
    }

    operator std::string () const {
        DataStream s;
        s << "<notify "
          << "blk=" << get_hex10(blk_hash) << ">";
        return std::move(s);
    }
};


struct Status: public Serializable {
    uint256_t hqc_blk_hash;

    quorum_cert_bt hqc;
    uint256_t responsive_ancestor_blk_hash; // highest-view-v-responsive ancestor

    quorum_cert_bt responsive_ancestor_qc;
    /** handle of the core object to allow polymorphism */
    HotStuffCore *hsc;

    ReplicaID sender;

    Status(): hqc(nullptr), responsive_ancestor_qc(nullptr), hsc(nullptr) {}
    Status(const uint256_t hqc_blk_hash,
           quorum_cert_bt &&hqc,
           const uint256_t responsive_ancestor_blk_hash,
           quorum_cert_bt &&responsive_ancestor_qc,
           HotStuffCore *hsc, ReplicaID sender):
            hqc_blk_hash(hqc_blk_hash),
            hqc(std::move(hqc)),
            responsive_ancestor_blk_hash(responsive_ancestor_blk_hash),
            responsive_ancestor_qc(std::move(responsive_ancestor_qc)),
            hsc(hsc), sender(sender) {}

    Status(const Status &other):
            hqc_blk_hash(other.hqc_blk_hash),
            hqc(other.hqc ? other.hqc->clone() : nullptr),
            responsive_ancestor_blk_hash(other.responsive_ancestor_blk_hash),
            responsive_ancestor_qc(other.responsive_ancestor_qc ? other.responsive_ancestor_qc->clone() : nullptr),
            hsc(other.hsc), sender(other.sender) {}

    Status(Status &&other) = default;
<<<<<<< HEAD
    
=======

>>>>>>> e14c890f
    void serialize(DataStream &s) const override {
        s << hqc_blk_hash << *hqc << responsive_ancestor_blk_hash << *responsive_ancestor_qc;
    }

    void unserialize(DataStream &s) override {
        s >> hqc_blk_hash;
        hqc = hsc->parse_quorum_cert(s);
        s >> responsive_ancestor_blk_hash;
        responsive_ancestor_qc = hsc->parse_quorum_cert(s);
    }

    bool verify() const {
        assert(hsc != nullptr);
        return hqc->verify(hsc->get_config()) &&
                hqc->get_obj_hash() == Vote::proof_obj_hash(hqc_blk_hash);
    }

    promise_t verify(VeriPool &vpool) const {
        assert(hsc != nullptr);
        return hqc->verify(hsc->get_config(), vpool).then([this](bool result) {
            return result && hqc->get_obj_hash() == Vote::proof_obj_hash(hqc_blk_hash);
        });
    }

    operator std::string () const {
        DataStream s;
        s << "<status "
          << "hqc_blk=" << get_hex10(hqc_blk_hash) << " "
          << "hva_blk=" << get_hex10(responsive_ancestor_blk_hash) << ">";
        return std::move(s);
    }
};

struct Blame: public Serializable {
    ReplicaID blamer;
    uint32_t view;
    part_cert_bt cert;

    // A quick hack to indicate blame due to equivocation. Setting this flag makes a replica quit view immediately!
    bool equiv;
<<<<<<< HEAD
    
=======

>>>>>>> e14c890f
    /** handle of the core object to allow polymorphism */
    HotStuffCore *hsc;

    Blame(): cert(nullptr), equiv(false), hsc(nullptr) {}
    Blame(ReplicaID blamer,
        uint32_t view,
        part_cert_bt &&cert,
        bool equiv,
        HotStuffCore *hsc):
        blamer(blamer),
        view(view),
        cert(std::move(cert)),
        equiv(equiv), hsc(hsc) {}

    Blame(const Blame &other):
        blamer(other.blamer),
        view(other.view),
        cert(other.cert ? other.cert->clone() : nullptr),
        equiv(other.equiv),
        hsc(other.hsc) {}

    Blame(Blame &&other) = default;
<<<<<<< HEAD
    
=======

>>>>>>> e14c890f
    void serialize(DataStream &s) const override {
        s << blamer << view << equiv <<*cert;
    }

    void unserialize(DataStream &s) override {
        assert(hsc != nullptr);
        s >> blamer >> view >> equiv;
        cert = hsc->parse_part_cert(s);
    }

    static uint256_t proof_obj_hash(uint32_t view) {
        DataStream p;
        p << (uint8_t)ProofType::BLAME << view;
        return p.get_hash();
    }

    bool verify() const {
        assert(hsc != nullptr);
        return cert->verify(hsc->get_config().get_pubkey(blamer)) &&
                cert->get_obj_hash() == proof_obj_hash(view);
    }

    promise_t verify(VeriPool &vpool) const {
        assert(hsc != nullptr);
        return cert->verify(hsc->get_config().get_pubkey(blamer), vpool).then([this](bool result) {
            return result && cert->get_obj_hash() == proof_obj_hash(view);
        });
    }

    operator std::string () const {
        DataStream s;
        s << "<blame "
          << "rid=" << std::to_string(blamer) << " "
          << "view=" << std::to_string(view) << ">";
        return std::move(s);
    }
};

struct BlameNotify: public Serializable {
    uint32_t view;
    uint256_t hqc_hash;
    quorum_cert_bt hqc_qc;
    quorum_cert_bt qc;
<<<<<<< HEAD
    
=======

>>>>>>> e14c890f
    /** handle of the core object to allow polymorphism */
    HotStuffCore *hsc;

    BlameNotify(): hqc_qc(nullptr), qc(nullptr), hsc(nullptr) {}
    BlameNotify(uint32_t view,
                const uint256_t &hqc_hash,
                quorum_cert_bt &&hqc_qc,
                quorum_cert_bt &&qc,
                HotStuffCore *hsc):
        view(view),
        hqc_hash(hqc_hash),
        hqc_qc(std::move(hqc_qc)),
        qc(std::move(qc)), hsc(hsc) {}

    BlameNotify(const BlameNotify &other):
        view(other.view),
        hqc_hash(other.hqc_hash),
        hqc_qc(other.hqc_qc ? other.hqc_qc->clone() : nullptr),
        qc(other.qc ? other.qc->clone() : nullptr), hsc(other.hsc) {}

    BlameNotify(BlameNotify &&other) = default;
<<<<<<< HEAD
    
=======

>>>>>>> e14c890f
    void serialize(DataStream &s) const override {
        s << view << hqc_hash << *hqc_qc << *qc;
    }

    void unserialize(DataStream &s) override {
        s >> view >> hqc_hash;
        hqc_qc = hsc->parse_quorum_cert(s);
        qc = hsc->parse_quorum_cert(s);
    }

    bool verify() const {
        assert(hsc != nullptr);
        return qc->verify(hsc->get_config()) &&
            qc->get_obj_hash() == Blame::proof_obj_hash(view) &&
            hqc_qc->get_obj_hash() == Vote::proof_obj_hash(hqc_hash);
    }

    promise_t verify(VeriPool &vpool) const {
        assert(hsc != nullptr);
        if (qc->get_obj_hash() != Blame::proof_obj_hash(view) ||
            hqc_qc->get_obj_hash() != Vote::proof_obj_hash(hqc_hash))
            return promise_t([](promise_t &){ return false; });
        return promise::all(std::vector<promise_t>{
            qc->verify(hsc->get_config(), vpool),
            hqc_qc->verify(hsc->get_config(), vpool),
        }).then([](const promise::values_t &values) {
            return promise::any_cast<bool>(values[0]) &&
                promise::any_cast<bool>(values[1]);
        });
    }

    operator std::string () const {
        DataStream s;
        s << "<blame notify "
          << "view=" << std::to_string(view) << ">";
        return std::move(s);
    }
};

<<<<<<< HEAD
inline void Proposal::unserialize(DataStream &s) {
    assert(hsc != nullptr);
    s >> proposer;
    Block _blk;
    _blk.unserialize(s, hsc);
    blk = hsc->storage->add_blk(std::move(_blk), hsc->get_config());
}
=======
>>>>>>> e14c890f

struct Finality: public Serializable {
    ReplicaID rid;
    int8_t decision;
    uint32_t cmd_idx;
    uint32_t cmd_height;
    uint256_t cmd_hash;
    uint256_t blk_hash;
    
    public:
    Finality() = default;
    Finality(ReplicaID rid,
            int8_t decision,
            uint32_t cmd_idx,
            uint32_t cmd_height,
            uint256_t cmd_hash,
            uint256_t blk_hash):
        rid(rid), decision(decision),
        cmd_idx(cmd_idx), cmd_height(cmd_height),
        cmd_hash(cmd_hash), blk_hash(blk_hash) {}

    void serialize(DataStream &s) const override {
        s << rid << decision
          << cmd_idx << cmd_height
          << cmd_hash;
        if (decision == 1) s << blk_hash;
    }

    void unserialize(DataStream &s) override {
        s >> rid >> decision
          >> cmd_idx >> cmd_height
          >> cmd_hash;
        if (decision == 1) s >> blk_hash;
    }

    operator std::string () const {
        DataStream s;
        s << "<fin "
          << "replicaId=" << std::to_string(rid) << " "
          << "decision=" << std::to_string(decision) << " "
          << "cmd_idx=" << std::to_string(cmd_idx) << " "
          << "cmd_height=" << std::to_string(cmd_height) << " "
          << "cmd=" << get_hex10(cmd_hash) << " "
          << "blk=" << get_hex10(blk_hash) << ">";
        return std::move(s);
    }
};


}

#endif<|MERGE_RESOLUTION|>--- conflicted
+++ resolved
@@ -260,9 +260,6 @@
           << *blk;
     }
 
-<<<<<<< HEAD
-    inline void unserialize(DataStream &s) override;
-=======
     inline void unserialize(DataStream &s) override {
         assert(hsc != nullptr);
         s >> proposer;
@@ -270,7 +267,6 @@
         _blk.unserialize(s, hsc);
         blk = hsc->storage->add_blk(std::move(_blk), hsc->get_config());
     }
->>>>>>> e14c890f
 
     operator std::string () const {
         DataStream s;
@@ -438,11 +434,7 @@
             hsc(other.hsc), sender(other.sender) {}
 
     Status(Status &&other) = default;
-<<<<<<< HEAD
-    
-=======
-
->>>>>>> e14c890f
+
     void serialize(DataStream &s) const override {
         s << hqc_blk_hash << *hqc << responsive_ancestor_blk_hash << *responsive_ancestor_qc;
     }
@@ -483,11 +475,7 @@
 
     // A quick hack to indicate blame due to equivocation. Setting this flag makes a replica quit view immediately!
     bool equiv;
-<<<<<<< HEAD
-    
-=======
-
->>>>>>> e14c890f
+
     /** handle of the core object to allow polymorphism */
     HotStuffCore *hsc;
 
@@ -510,11 +498,7 @@
         hsc(other.hsc) {}
 
     Blame(Blame &&other) = default;
-<<<<<<< HEAD
-    
-=======
-
->>>>>>> e14c890f
+
     void serialize(DataStream &s) const override {
         s << blamer << view << equiv <<*cert;
     }
@@ -558,11 +542,7 @@
     uint256_t hqc_hash;
     quorum_cert_bt hqc_qc;
     quorum_cert_bt qc;
-<<<<<<< HEAD
-    
-=======
-
->>>>>>> e14c890f
+
     /** handle of the core object to allow polymorphism */
     HotStuffCore *hsc;
 
@@ -584,11 +564,7 @@
         qc(other.qc ? other.qc->clone() : nullptr), hsc(other.hsc) {}
 
     BlameNotify(BlameNotify &&other) = default;
-<<<<<<< HEAD
-    
-=======
-
->>>>>>> e14c890f
+
     void serialize(DataStream &s) const override {
         s << view << hqc_hash << *hqc_qc << *qc;
     }
@@ -628,16 +604,6 @@
     }
 };
 
-<<<<<<< HEAD
-inline void Proposal::unserialize(DataStream &s) {
-    assert(hsc != nullptr);
-    s >> proposer;
-    Block _blk;
-    _blk.unserialize(s, hsc);
-    blk = hsc->storage->add_blk(std::move(_blk), hsc->get_config());
-}
-=======
->>>>>>> e14c890f
 
 struct Finality: public Serializable {
     ReplicaID rid;
@@ -686,7 +652,6 @@
     }
 };
 
-
 }
 
 #endif