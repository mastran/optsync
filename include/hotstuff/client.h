--- conflicted
+++ resolved
@@ -50,18 +50,8 @@
     }
 };
 
-<<<<<<< HEAD
-#ifdef SYNCHS_AUTOCLI
-struct MsgDemandCmd {
-    static const opcode_t opcode = 0x6;
-    DataStream serialized;
-    size_t ncmd;
-    MsgDemandCmd(size_t ncmd) { serialized << ncmd; }
-    MsgDemandCmd(DataStream &&s) { s >> ncmd; }
-};
-#endif
-=======
-//#ifdef HOTSTUFF_AUTOCLI
+
+//#ifdef SYNCHS_AUTOCLI
 //struct MsgDemandCmd {
 //    static const opcode_t opcode = 0x6;
 //    DataStream serialized;
@@ -70,7 +60,6 @@
 //    MsgDemandCmd(DataStream &&s) { s >> ncmd; }
 //};
 //#endif
->>>>>>> e14c890f
 
 class CommandDummy: public Command {
     uint32_t cid;
