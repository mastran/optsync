/**
 * Copyright 2018 VMware
 * Copyright 2018 Ted Yin
 *
 * Licensed under the Apache License, Version 2.0 (the "License");
 * you may not use this file except in compliance with the License.
 * You may obtain a copy of the License at
 *
 *     http://www.apache.org/licenses/LICENSE-2.0
 *
 * Unless required by applicable law or agreed to in writing, software
 * distributed under the License is distributed on an "AS IS" BASIS,
 * WITHOUT WARRANTIES OR CONDITIONS OF ANY KIND, either express or implied.
 * See the License for the specific language governing permissions and
 * limitations under the License.
 */

#ifndef _HOTSTUFF_LIVENESS_H
#define _HOTSTUFF_LIVENESS_H

#include "salticidae/util.h"
#include "hotstuff/hotstuff.h"
<<<<<<< HEAD
=======

>>>>>>> e14c890f

namespace hotstuff {

using salticidae::_1;
using salticidae::_2;

/** Abstraction for liveness gadget (oracle). */
class PaceMaker {
    protected:
    HotStuffCore *hsc;
    public:
    virtual ~PaceMaker() = default;
    /** Initialize the PaceMaker. A derived class should also call the
     * default implementation to set `hsc`. */
    virtual void init(HotStuffCore *_hsc) { hsc = _hsc; }
    /** Get a promise resolved when the pace maker thinks it is a *good* time
     * to issue new commands. When promise is resolved, the replica should
     * propose the command. */
    virtual promise_t beat() = 0;
    /** Get the current proposer. */
    virtual ReplicaID get_proposer() = 0;
    /** Select the parent blocks for a new block.
     * @return Parent blocks. The block at index 0 is the direct parent, while
     * the others are uncles/aunts. The returned vector should be non-empty. */
    virtual std::vector<block_t> get_parents() = 0;
    /** Get a promise resolved when the pace maker thinks it is a *good* time
     * to vote for a block. The promise is resolved with the next proposer's ID
     * */
    virtual promise_t beat_resp(ReplicaID last_proposer) = 0;
    /** Impeach the current proposer. */
    virtual void impeach() {}
    virtual void on_consensus(const block_t &) {}
    virtual size_t get_pending_size() = 0;
};

using pacemaker_bt = BoxObj<PaceMaker>;

/** Parent selection implementation for PaceMaker: select the highest tail that
 * follows the current hqc block. */
class PMHighTail: public virtual PaceMaker {
    block_t hqc_tail;
    const int32_t parent_limit;         /**< maximum number of parents */

    bool check_ancestry(const block_t &_a, const block_t &_b) {
        block_t b;
        for (b = _b;
            b->get_height() > _a->get_height();
            b = b->get_parents()[0]);
        return b == _a;
    }
<<<<<<< HEAD
    
=======

>>>>>>> e14c890f
    void reg_hqc_update() {
        hsc->async_hqc_update().then([this](const block_t &hqc) {
            for (const auto &tail: hsc->get_tails())
                if (check_ancestry(hqc, tail) && tail->get_height() > hqc_tail->get_height())
                    hqc_tail = tail;
            reg_hqc_update();
        });
    }

    void reg_proposal() {
        hsc->async_wait_proposal().then([this](const Proposal &prop) {
            hqc_tail = prop.blk;
            reg_proposal();
        });
    }

    void reg_receive_proposal() {
        hsc->async_wait_receive_proposal().then([this](const Proposal &prop) {
            const auto &hqc = hsc->get_hqc();
            const auto &blk = prop.blk;
            if (check_ancestry(hqc, blk) && blk->get_height() > hqc_tail->get_height())
                hqc_tail = blk;
            reg_receive_proposal();
        });
    }

    public:
    PMHighTail(int32_t parent_limit): parent_limit(parent_limit) {}
    void init() {
        hqc_tail = hsc->get_genesis();
        reg_hqc_update();
        reg_proposal();
        reg_receive_proposal();
    }

    std::vector<block_t> get_parents() override {
        const auto &tails = hsc->get_tails();
        std::vector<block_t> parents{hqc_tail};
        // TODO: inclusive block chain
        // auto nparents = tails.size();
        // if (parent_limit > 0)
        //     nparents = std::min(nparents, (size_t)parent_limit);
        // nparents--;
        // /* add the rest of tails as "uncles/aunts" */
        // for (const auto &blk: tails)
        // {
        //     if (blk != hqc_tail)
        //     {
        //         parents.push_back(blk);
        //         if (!--nparents) break;
        //     }
        // }
        return std::move(parents);
    }
};

/** Beat implementation for PaceMaker: simply wait for the QC of last proposed
 * block.  PaceMakers derived from this class will beat only when the last
 * block proposed by itself gets its QC. */
class PMWaitQC: public virtual PaceMaker {
    std::queue<promise_t> pending_beats;
    block_t last_proposed;
    bool locked;
    promise_t pm_qc_finish;
    promise_t pm_wait_propose;

    protected:
    void schedule_next() {
        if (!pending_beats.empty() && !locked)
        {
            auto pm = pending_beats.front();
            pending_beats.pop();
            pm_qc_finish.reject();
            (pm_qc_finish = hsc->async_qc_finish(last_proposed))
                .then([this, pm]() {
                    pm.resolve(get_proposer());
                });
            locked = true;
        }
    }

    void update_last_proposed() {
        pm_wait_propose.reject();
        (pm_wait_propose = hsc->async_wait_proposal()).then(
                [this](const Proposal &prop) {
            last_proposed = prop.blk;
            locked = false;
            schedule_next();
            update_last_proposed();
        });
    }

    public:

    size_t get_pending_size() override { return pending_beats.size(); }

    void init() {
        last_proposed = hsc->get_genesis();
        locked = false;
        update_last_proposed();
    }

    ReplicaID get_proposer() override {
        return hsc->get_id();
    }

    promise_t beat() override {
        promise_t pm;
        pending_beats.push(pm);
        schedule_next();
        return std::move(pm);
    }

    promise_t beat_resp(ReplicaID last_proposer) override {
        return promise_t([last_proposer](promise_t &pm) {
            pm.resolve(last_proposer);
        });
    }
};

/** Naive PaceMaker where everyone can be a proposer at any moment. */
struct PaceMakerDummy: public PMHighTail, public PMWaitQC {
    PaceMakerDummy(int32_t parent_limit):
        PMHighTail(parent_limit), PMWaitQC() {}
    void init(HotStuffCore *hsc) override {
        PaceMaker::init(hsc);
        PMHighTail::init();
        PMWaitQC::init();
    }
};

/** PaceMakerDummy with a fixed proposer. */
class PaceMakerDummyFixed: public PaceMakerDummy {
    ReplicaID proposer;

    public:
    PaceMakerDummyFixed(ReplicaID proposer,
                        int32_t parent_limit):
        PaceMakerDummy(parent_limit),
        proposer(proposer) {}

    ReplicaID get_proposer() override {
        return proposer;
    }

    promise_t beat_resp(ReplicaID) override {
        return promise_t([this](promise_t &pm) {
            pm.resolve(proposer);
        });
    }
};

/**
 * Simple long-standing round-robin style proposer liveness gadget.
 */
class PMRoundRobinProposer: virtual public PaceMaker {
    double base_timeout;
    double exp_timeout;
    double prop_delay;
    EventContext ec;
    /** QC timer or randomized timeout */
    TimerEvent timer;
    /** the proposer it believes */
    ReplicaID proposer;
    std::unordered_map<ReplicaID, block_t> prop_blk;
    bool rotating;

    /* extra state needed for a proposer */
    std::queue<promise_t> pending_beats;
    block_t last_proposed;
    bool locked;
    promise_t pm_qc_finish;
    promise_t pm_wait_propose;
    promise_t pm_qc_manual;
    promise_t pm_view_change;
    promise_t pm_status;


    void reg_proposal() {
        hsc->async_wait_proposal().then([this](const Proposal &prop) {
            auto &pblk = prop_blk[hsc->get_id()];
            if (!pblk) pblk = prop.blk;
            if (rotating) reg_proposal();
        });
    }

    void reg_receive_proposal() {
        hsc->async_wait_receive_proposal().then([this](const Proposal &prop) {
            auto &pblk = prop_blk[prop.proposer];
            if (!pblk) pblk = prop.blk;
            if (rotating) reg_receive_proposal();
        });
    }

    void proposer_schedule_next() {
        if (!pending_beats.empty() && !locked)
        {
            auto pm = pending_beats.front();
            pending_beats.pop();
            pm_qc_finish.reject();
            (pm_qc_finish = hsc->async_qc_finish(last_proposed))
                .then([this, pm]() {
                    HOTSTUFF_LOG_PROTO("got QC, propose a new block");
                    pm.resolve(proposer);
                });
            locked = true;
        }
    }

    void view_change_complete(){
        pm_view_change.reject();
        (pm_view_change = hsc->async_wait_view_change())
            .then([this](){
                rotate();

                if (proposer == hsc->get_id()) {
                    HOTSTUFF_LOG_PROTO("Setting Status timer");
                    hsc->set_status_timer(2 * hsc->get_config().delta);
                    status_complete();
                }
                view_change_complete();
            });
<<<<<<< HEAD
    }

    void status_complete(){
        pm_status.reject();
        (pm_status = hsc->async_wait_status_complete())
            .then([this](){
                HOTSTUFF_LOG_PROTO("Sending New View %d Proposer: %d", hsc->get_view(), hsc->get_id());
                // New-view.
                promise_t pm;
                pending_beats.push(pm);
                proposer_update_last_proposed();
                hsc->send_new_view();

                auto hs = static_cast<hotstuff::HotStuffBase *>(hsc);
                hs->do_elected();
                hs->get_tcall().async_call([this, hs](salticidae::ThreadCall::Handle &) {
                    auto &pending = hs->get_decision_waiting();
                    if (!pending.size()) return;
                    HOTSTUFF_LOG_PROTO("reproposing pending commands");
                    std::vector<uint256_t> cmds;
                    for (auto &p: pending)
                        cmds.push_back(p.first);
                    do_new_consensus(0, cmds);
                });
            });
=======
        });
        double t = salticidae::gen_rand_timeout(candidate_timeout);
        timer.del();
        timer.add(t);
        HOTSTUFF_LOG_INFO("candidate next try in %.2fs", t);
        propose_elect_block();
    }

    void reg_cp_receive_proposal() {
        pm_wait_receive_proposal.reject();
        (pm_wait_receive_proposal = hsc->async_wait_receive_proposal())
            .then(
                salticidae::generic_bind(
                    &PMStickyProposer::cp_receive_proposal, this, _1));
    }

    void cp_receive_proposal(const Proposal &prop) {
        auto _proposer = prop.proposer;
        auto &p = last_proposed_by[_proposer];
        HOTSTUFF_LOG_PROTO("got block %s from %d", std::string(*prop.blk).c_str(), _proposer);
        p.reject();
        (p = hsc->async_qc_finish(prop.blk)).then([this, blk=prop.blk, _proposer]() {
            if (hsc->get_hqc() == blk)
                to_follower(_proposer);
        });
        reg_cp_receive_proposal();
    }

    /* role transitions */

    void to_follower(ReplicaID new_proposer) {
        HOTSTUFF_LOG_INFO("new role: follower");
        clear_promises();
        role = FOLLOWER;
        proposer = new_proposer;
        last_proposed = nullptr;
        hsc->set_vote_disabled(false);
        timer.clear();
        /* redirect all pending cmds to the new proposer */
        while (!pending_beats.empty())
        {
            pending_beats.front().resolve(proposer);
            pending_beats.pop();
        }
        reg_follower_receive_proposal();
    }

    void to_proposer() {
        HOTSTUFF_LOG_INFO("new role: proposer");
        clear_promises();
        role = PROPOSER;
        proposer = hsc->get_id();
        last_proposed = nullptr;
        hsc->set_vote_disabled(true);
        timer = TimerEvent(ec, [this](TimerEvent &) {
            /* proposer unable to get a QC in time */
            to_candidate();
        });
        reg_cp_receive_proposal();
        proposer_propose(Proposal(-1, hsc->get_genesis(), nullptr));
    }

    void to_candidate() {
        HOTSTUFF_LOG_INFO("new role: candidate");
        clear_promises();
        role = CANDIDATE;
        proposer = hsc->get_id();
        last_proposed = nullptr;
        hsc->set_vote_disabled(false);
        timer = TimerEvent(ec, [this](TimerEvent &) {
            candidate_qc_timeout();
        });
        candidate_timeout = qc_timeout;
        reg_cp_receive_proposal();
        candidate_qc_timeout();
>>>>>>> e14c890f
    }

    void proposer_update_last_proposed() {
        pm_wait_propose.reject();
        (pm_wait_propose = hsc->async_wait_proposal()).then(
                [this](const Proposal &prop) {
            last_proposed = prop.blk;
            locked = false;
            proposer_schedule_next();
            proposer_update_last_proposed();
        });
    }

<<<<<<< HEAD
    void do_new_consensus(int x, const std::vector<uint256_t> &cmds) {
        auto blk = hsc->on_propose(cmds, get_parents(), bytearray_t());
        pm_qc_manual.reject();
        (pm_qc_manual = hsc->async_qc_finish(blk))
            .then([this, x]() {
                HOTSTUFF_LOG_PROTO("Pacemaker: got QC for block %d", x);
#ifdef HOTSTUFF_TWO_STEP
                if (x >= 2) return;
#else
                if (x >= 3) return;
#endif
                do_new_consensus(x + 1, std::vector<uint256_t>{});
            });
    }

    void on_exp_timeout(TimerEvent &) {
        if (proposer == hsc->get_id())
            do_new_consensus(0, std::vector<uint256_t>{});
        timer = TimerEvent(ec, [this](TimerEvent &){ rotate(); });
        timer.add(prop_delay);
    }
=======
    public:
    PMStickyProposer(double qc_timeout, const EventContext &ec):
        qc_timeout(qc_timeout), ec(ec) {}

    size_t get_pending_size() override { return pending_beats.size(); }

    void init() { to_candidate(); }

    ReplicaID get_proposer() override {
        return proposer;
    }

    promise_t beat() override {
        if (role != FOLLOWER)
        {
            promise_t pm;
            pending_beats.push(pm);
            if (role == PROPOSER)
                proposer_schedule_next();
            return std::move(pm);
        }
        else
            return promise_t([proposer=proposer](promise_t &pm) {
                pm.resolve(proposer);
            });
    }

    promise_t beat_resp(ReplicaID last_proposer) override {
        return promise_t([this, last_proposer](promise_t &pm) {
            pm.resolve(last_proposer);
        });
    }
};


/**
 * Simple long-standing round-robin style proposer liveness gadget.
 */
class PMRoundRobinProposer: virtual public PaceMaker {
    enum {
        PROPOSER,
        FOLLOWER,
        CANDIDATE /* rotating */
    } role;
    double qc_timeout;
    double candidate_timeout;
    EventContext ec;
    /** QC timer or randomized timeout */
    TimerEvent timer;
    TimerEvent ev_imp;
    block_t last_proposed;
    /** the proposer it believes */
    ReplicaID proposer;
>>>>>>> e14c890f

    /* role transitions */

    void rotate() {
        reg_proposal();
        reg_receive_proposal();
        prop_blk.clear();
        rotating = true;
        proposer = (proposer + 1) % hsc->get_config().nreplicas;
        HOTSTUFF_LOG_PROTO("Pacemaker: rotate to %d", proposer);
        pm_qc_finish.reject();
        pm_wait_propose.reject();
        pm_qc_manual.reject();
        // start timer
//        timer = TimerEvent(ec, salticidae::generic_bind(&PMRoundRobinProposer::on_exp_timeout, this, _1));
//        timer.add(exp_timeout);
//        exp_timeout *= 2;
    }

    void stop_rotate() {
        timer.del();
        HOTSTUFF_LOG_PROTO("Pacemaker: stop rotation at %d", proposer);
        pm_qc_finish.reject();
        pm_wait_propose.reject();
        pm_qc_manual.reject();
        rotating = false;
        locked = false;
        last_proposed = hsc->get_genesis();
        proposer_update_last_proposed();
        if (proposer == hsc->get_id())
        {
            auto hs = static_cast<hotstuff::HotStuffBase *>(hsc);
            hs->do_elected();
            hs->get_tcall().async_call([this, hs](salticidae::ThreadCall::Handle &) {
                auto &pending = hs->get_decision_waiting();
                if (!pending.size()) return;
                HOTSTUFF_LOG_PROTO("reproposing pending commands");
                std::vector<uint256_t> cmds;
                for (auto &p: pending)
                    cmds.push_back(p.first);
                do_new_consensus(0, cmds);
            });
        }
    }

<<<<<<< HEAD
    protected:
    void on_consensus(const block_t &blk) override {
        timer.del();
        exp_timeout = base_timeout;
        if (prop_blk[proposer] == blk)
            stop_rotate();
=======
    /* role transitions */

    void to_follower() {
        HOTSTUFF_LOG_INFO("new role: follower");
        clear_promises();
        role = FOLLOWER;
        last_proposed = nullptr;
        hsc->set_vote_disabled(false);
        timer.clear();
        /* redirect all pending cmds to the new proposer */
        while (!pending_beats.empty())
        {
            pending_beats.front().resolve(proposer);
            pending_beats.pop();
        }
        reg_follower_receive_proposal();
    }

    void to_proposer() {
        HOTSTUFF_LOG_INFO("new role: proposer");
        clear_promises();
        role = PROPOSER;
        last_proposed = nullptr;
        hsc->set_vote_disabled(true);
        timer = TimerEvent(ec, [this](TimerEvent &) {
            /* proposer unable to get a QC in time */
            to_candidate();
        });
        proposer_propose(Proposal(-1, hsc->get_genesis(), nullptr));
    }

    void to_candidate() {
        HOTSTUFF_LOG_INFO("new role: candidate");
        clear_promises();
        role = CANDIDATE;
        last_proposed = nullptr;
        hsc->set_vote_disabled(false);
        timer = TimerEvent(ec, [this](TimerEvent &) {
            candidate_qc_timeout();
        });
        candidate_timeout = qc_timeout * 0.1;
        reg_cp_receive_proposal();
        candidate_qc_timeout();
>>>>>>> e14c890f
    }

    void impeach() override {
        if (rotating) return;
        rotate();
        HOTSTUFF_LOG_INFO("schedule to impeach the proposer");
    }

    public:
    PMRoundRobinProposer(const EventContext &ec,
                        double base_timeout, double prop_delay):
        base_timeout(base_timeout),
        prop_delay(prop_delay),
        ec(ec), proposer(0), rotating(false) {}

    size_t get_pending_size() override { return pending_beats.size(); }

    size_t get_pending_size() override { return pending_beats.size(); }

    void init() {
        exp_timeout = base_timeout;
        stop_rotate();
        view_change_complete();
    }

    ReplicaID get_proposer() override {
        return proposer;
    }

    promise_t beat() override {
        if (!rotating && proposer == hsc->get_id())
        {
            promise_t pm;
            pending_beats.push(pm);
            proposer_schedule_next();
            return std::move(pm);
        }
        else
            return promise_t([proposer=proposer](promise_t &pm) {
                pm.resolve(proposer);
            });
    }

    promise_t beat_resp(ReplicaID last_proposer) override {
        return promise_t([this, last_proposer](promise_t &pm) {
            pm.resolve(last_proposer);
        });
    }
};

struct PaceMakerRR: public PMHighTail, public PMRoundRobinProposer {
<<<<<<< HEAD
    PaceMakerRR(EventContext ec, int32_t parent_limit,
                double base_timeout = 1, double prop_delay = 1):
        PMHighTail(parent_limit),
        PMRoundRobinProposer(ec, base_timeout, prop_delay) {}
=======
    PaceMakerRR(int32_t parent_limit, double qc_timeout, EventContext eb):
        PMHighTail(parent_limit), PMRoundRobinProposer(qc_timeout, eb) {}
>>>>>>> e14c890f

    void init(HotStuffCore *hsc) override {
        PaceMaker::init(hsc);
        PMHighTail::init();
        PMRoundRobinProposer::init();
    }
};

}

#endif<|MERGE_RESOLUTION|>--- conflicted
+++ resolved
@@ -20,10 +20,7 @@
 
 #include "salticidae/util.h"
 #include "hotstuff/hotstuff.h"
-<<<<<<< HEAD
-=======
-
->>>>>>> e14c890f
+
 
 namespace hotstuff {
 
@@ -74,11 +71,7 @@
             b = b->get_parents()[0]);
         return b == _a;
     }
-<<<<<<< HEAD
-    
-=======
-
->>>>>>> e14c890f
+
     void reg_hqc_update() {
         hsc->async_hqc_update().then([this](const block_t &hqc) {
             for (const auto &tail: hsc->get_tails())
@@ -301,7 +294,7 @@
                 }
                 view_change_complete();
             });
-<<<<<<< HEAD
+
     }
 
     void status_complete(){
@@ -327,83 +320,6 @@
                     do_new_consensus(0, cmds);
                 });
             });
-=======
-        });
-        double t = salticidae::gen_rand_timeout(candidate_timeout);
-        timer.del();
-        timer.add(t);
-        HOTSTUFF_LOG_INFO("candidate next try in %.2fs", t);
-        propose_elect_block();
-    }
-
-    void reg_cp_receive_proposal() {
-        pm_wait_receive_proposal.reject();
-        (pm_wait_receive_proposal = hsc->async_wait_receive_proposal())
-            .then(
-                salticidae::generic_bind(
-                    &PMStickyProposer::cp_receive_proposal, this, _1));
-    }
-
-    void cp_receive_proposal(const Proposal &prop) {
-        auto _proposer = prop.proposer;
-        auto &p = last_proposed_by[_proposer];
-        HOTSTUFF_LOG_PROTO("got block %s from %d", std::string(*prop.blk).c_str(), _proposer);
-        p.reject();
-        (p = hsc->async_qc_finish(prop.blk)).then([this, blk=prop.blk, _proposer]() {
-            if (hsc->get_hqc() == blk)
-                to_follower(_proposer);
-        });
-        reg_cp_receive_proposal();
-    }
-
-    /* role transitions */
-
-    void to_follower(ReplicaID new_proposer) {
-        HOTSTUFF_LOG_INFO("new role: follower");
-        clear_promises();
-        role = FOLLOWER;
-        proposer = new_proposer;
-        last_proposed = nullptr;
-        hsc->set_vote_disabled(false);
-        timer.clear();
-        /* redirect all pending cmds to the new proposer */
-        while (!pending_beats.empty())
-        {
-            pending_beats.front().resolve(proposer);
-            pending_beats.pop();
-        }
-        reg_follower_receive_proposal();
-    }
-
-    void to_proposer() {
-        HOTSTUFF_LOG_INFO("new role: proposer");
-        clear_promises();
-        role = PROPOSER;
-        proposer = hsc->get_id();
-        last_proposed = nullptr;
-        hsc->set_vote_disabled(true);
-        timer = TimerEvent(ec, [this](TimerEvent &) {
-            /* proposer unable to get a QC in time */
-            to_candidate();
-        });
-        reg_cp_receive_proposal();
-        proposer_propose(Proposal(-1, hsc->get_genesis(), nullptr));
-    }
-
-    void to_candidate() {
-        HOTSTUFF_LOG_INFO("new role: candidate");
-        clear_promises();
-        role = CANDIDATE;
-        proposer = hsc->get_id();
-        last_proposed = nullptr;
-        hsc->set_vote_disabled(false);
-        timer = TimerEvent(ec, [this](TimerEvent &) {
-            candidate_qc_timeout();
-        });
-        candidate_timeout = qc_timeout;
-        reg_cp_receive_proposal();
-        candidate_qc_timeout();
->>>>>>> e14c890f
     }
 
     void proposer_update_last_proposed() {
@@ -417,7 +333,6 @@
         });
     }
 
-<<<<<<< HEAD
     void do_new_consensus(int x, const std::vector<uint256_t> &cmds) {
         auto blk = hsc->on_propose(cmds, get_parents(), bytearray_t());
         pm_qc_manual.reject();
@@ -439,61 +354,7 @@
         timer = TimerEvent(ec, [this](TimerEvent &){ rotate(); });
         timer.add(prop_delay);
     }
-=======
-    public:
-    PMStickyProposer(double qc_timeout, const EventContext &ec):
-        qc_timeout(qc_timeout), ec(ec) {}
-
-    size_t get_pending_size() override { return pending_beats.size(); }
-
-    void init() { to_candidate(); }
-
-    ReplicaID get_proposer() override {
-        return proposer;
-    }
-
-    promise_t beat() override {
-        if (role != FOLLOWER)
-        {
-            promise_t pm;
-            pending_beats.push(pm);
-            if (role == PROPOSER)
-                proposer_schedule_next();
-            return std::move(pm);
-        }
-        else
-            return promise_t([proposer=proposer](promise_t &pm) {
-                pm.resolve(proposer);
-            });
-    }
-
-    promise_t beat_resp(ReplicaID last_proposer) override {
-        return promise_t([this, last_proposer](promise_t &pm) {
-            pm.resolve(last_proposer);
-        });
-    }
-};
-
-
-/**
- * Simple long-standing round-robin style proposer liveness gadget.
- */
-class PMRoundRobinProposer: virtual public PaceMaker {
-    enum {
-        PROPOSER,
-        FOLLOWER,
-        CANDIDATE /* rotating */
-    } role;
-    double qc_timeout;
-    double candidate_timeout;
-    EventContext ec;
-    /** QC timer or randomized timeout */
-    TimerEvent timer;
-    TimerEvent ev_imp;
-    block_t last_proposed;
-    /** the proposer it believes */
-    ReplicaID proposer;
->>>>>>> e14c890f
+
 
     /* role transitions */
 
@@ -539,58 +400,12 @@
         }
     }
 
-<<<<<<< HEAD
     protected:
     void on_consensus(const block_t &blk) override {
         timer.del();
         exp_timeout = base_timeout;
         if (prop_blk[proposer] == blk)
             stop_rotate();
-=======
-    /* role transitions */
-
-    void to_follower() {
-        HOTSTUFF_LOG_INFO("new role: follower");
-        clear_promises();
-        role = FOLLOWER;
-        last_proposed = nullptr;
-        hsc->set_vote_disabled(false);
-        timer.clear();
-        /* redirect all pending cmds to the new proposer */
-        while (!pending_beats.empty())
-        {
-            pending_beats.front().resolve(proposer);
-            pending_beats.pop();
-        }
-        reg_follower_receive_proposal();
-    }
-
-    void to_proposer() {
-        HOTSTUFF_LOG_INFO("new role: proposer");
-        clear_promises();
-        role = PROPOSER;
-        last_proposed = nullptr;
-        hsc->set_vote_disabled(true);
-        timer = TimerEvent(ec, [this](TimerEvent &) {
-            /* proposer unable to get a QC in time */
-            to_candidate();
-        });
-        proposer_propose(Proposal(-1, hsc->get_genesis(), nullptr));
-    }
-
-    void to_candidate() {
-        HOTSTUFF_LOG_INFO("new role: candidate");
-        clear_promises();
-        role = CANDIDATE;
-        last_proposed = nullptr;
-        hsc->set_vote_disabled(false);
-        timer = TimerEvent(ec, [this](TimerEvent &) {
-            candidate_qc_timeout();
-        });
-        candidate_timeout = qc_timeout * 0.1;
-        reg_cp_receive_proposal();
-        candidate_qc_timeout();
->>>>>>> e14c890f
     }
 
     void impeach() override {
@@ -605,8 +420,6 @@
         base_timeout(base_timeout),
         prop_delay(prop_delay),
         ec(ec), proposer(0), rotating(false) {}
-
-    size_t get_pending_size() override { return pending_beats.size(); }
 
     size_t get_pending_size() override { return pending_beats.size(); }
 
@@ -642,15 +455,10 @@
 };
 
 struct PaceMakerRR: public PMHighTail, public PMRoundRobinProposer {
-<<<<<<< HEAD
     PaceMakerRR(EventContext ec, int32_t parent_limit,
                 double base_timeout = 1, double prop_delay = 1):
         PMHighTail(parent_limit),
         PMRoundRobinProposer(ec, base_timeout, prop_delay) {}
-=======
-    PaceMakerRR(int32_t parent_limit, double qc_timeout, EventContext eb):
-        PMHighTail(parent_limit), PMRoundRobinProposer(qc_timeout, eb) {}
->>>>>>> e14c890f
 
     void init(HotStuffCore *hsc) override {
         PaceMaker::init(hsc);
